--- conflicted
+++ resolved
@@ -13,16 +13,8 @@
 readme = "README.md"
 repository = "https://github.com/stm32-rs/stm32f3xx-hal"
 documentation = "https://docs.rs/stm32f3xx-hal"
-<<<<<<< HEAD
-version = "0.10.0-alpha.0"
-exclude = [
-    "codegen",
-    ".markdownlint.yml"
-]
-=======
 version = "0.11.0-alpha.0"
 exclude = ["codegen", ".markdownlint.yml"]
->>>>>>> ffe912dd
 resolver = "2"
 rust-version = "1.60"
 
