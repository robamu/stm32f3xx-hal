//! # Real Time Clock
//!
//! Interface to the real time clock. See STM32F303 reference manual, section 27.
//! For more details, see [ST AN4759][].
//!
//! [ST AN4759]: https:/www.st.com%2Fresource%2Fen%2Fapplication_note%2Fdm00226326-using-the-hardware-realtime-clock-rtc-and-the-tamper-management-unit-tamp-with-stm32-microcontrollers-stmicroelectronics.pdf&usg=AOvVaw3PzvL2TfYtwS32fw-Uv37h

use crate::pac::{PWR, RTC};
use crate::rcc::{Enable, APB1, BDCR};
use core::convert::TryInto;
use core::fmt;
use rtcc::{DateTimeAccess, Datelike, Hours, NaiveDate, NaiveDateTime, NaiveTime, Rtcc, Timelike};

/// RTC error type
#[derive(Copy, Clone, PartialEq, Eq, Debug)]
#[cfg_attr(feature = "defmt", derive(defmt::Format))]
#[non_exhaustive]
pub enum Error {
    /// Invalid input error
    InvalidInputData,
    /// Invalid register data, failed to convert to rtcc Type
    InvalidRtcData,
}

/// Real Time Clock peripheral
pub struct Rtc {
    /// RTC Peripheral register definition
    rtc: RTC,
}

#[cfg(feature = "defmt")]
impl defmt::Format for Rtc {
    fn format(&self, f: defmt::Formatter) {
        defmt::write!(f, "Rtc {{ rtc: RTC }}");
    }
}

impl fmt::Debug for Rtc {
    fn fmt(&self, f: &mut fmt::Formatter<'_>) -> fmt::Result {
        f.debug_struct("Rtc").field("rtc", &"RTC").finish()
    }
}

impl Rtc {
    /// Create and enable a new RTC, and configure its clock source and prescalers.
    /// From AN4759, Table 7, when using the LSE (The only clock source this module
    /// supports currently), set `prediv_s` to 255, and `prediv_a` to 127 to get a
    /// calendar clock of 1Hz.
    /// The `bypass` argument is `true` if you're using an external oscillator that
    /// doesn't connect to `OSC32_IN`, such as a MEMS resonator.
    pub fn new(
        rtc: RTC,
        prediv_s: u16,
        prediv_a: u8,
        bypass: bool,
        apb1: &mut APB1,
        bdcr: &mut BDCR,
        pwr: &mut PWR,
    ) -> Self {
        let mut result = Self { rtc };

        enable_lse(bdcr, bypass);
        unlock(apb1, pwr);
        enable(bdcr);
        result.set_24h_fmt();

        result.rtc.prer.modify(|_, w| {
            w.prediv_s().bits(prediv_s);
            w.prediv_a().bits(prediv_a)
        });

        result
    }

    /// Sets calendar clock to 24 hr format
    pub fn set_24h_fmt(&mut self) {
        self.rtc.cr.modify(|_, w| w.fmt().set_bit());
    }
    /// Sets calendar clock to 12 hr format
    pub fn set_12h_fmt(&mut self) {
        self.rtc.cr.modify(|_, w| w.fmt().clear_bit());
    }

    /// Reads current hour format selection
    #[must_use]
    pub fn is_24h_fmt(&self) -> bool {
        self.rtc.cr.read().fmt().bit()
    }

    /// Get access to the underlying register block.
    ///
    /// # Safety
    ///
    /// This function is not _memory_ unsafe per se, but does not guarantee
    /// anything about assumptions of invariants made in this implementation.
    ///
    /// Changing specific options can lead to un-expected behavior and nothing
    /// is guaranteed.
    pub unsafe fn peripheral(&mut self) -> &mut RTC {
        &mut self.rtc
    }

    /// Release the RTC peripheral
    #[must_use]
    pub fn free(self) -> RTC {
        // TODO(Sh3Rm4n): Disable peripheral before releasing it.
        self.rtc
    }

    /// As described in Section 27.3.7 in RM0316,
    /// this function is used to disable write protection
    /// when modifying an RTC register
    fn modify<F>(&mut self, mut closure: F)
    where
        F: FnMut(&mut RTC),
    {
        // Disable write protection
        self.rtc.wpr.write(|w| w.key().bits(0xCA));
        self.rtc.wpr.write(|w| w.key().bits(0x53));
        // Enter init mode
        let isr = self.rtc.isr.read();
        if isr.initf().bit_is_clear() {
            self.rtc.isr.modify(|_, w| w.init().set_bit());
            while self.rtc.isr.read().initf().bit_is_clear() {}
        }
        // Invoke closure
        closure(&mut self.rtc);
        // Exit init mode
        self.rtc.isr.modify(|_, w| w.init().clear_bit());
        // wait for last write to be done
        while !self.rtc.isr.read().initf().bit_is_clear() {}
    }
}

// TODO: check conditional compilation because of Chrono
impl DateTimeAccess for Rtc {
    type Error = Error;

    fn set_datetime(&mut self, date: &NaiveDateTime) -> Result<(), Self::Error> {
        self.set_24h_fmt();
        let (year_tens, year_units) =
            bcd2_encode(u32::try_from(date.year() - 1970).map_err(|_| Error::InvalidInputData)?)?;
        let (month_tens, month_units) = bcd2_encode(date.month())?;
        let (day_tens, day_units) = bcd2_encode(date.day())?;

        let (hour_tens, hour_units) = bcd2_encode(date.hour())?;
        let (minutes_tens, minutes_units) = bcd2_encode(date.minute())?;
        let (second_tens, second_units) = bcd2_encode(date.second())?;

        self.rtc.dr.write(|w| {
            w.dt().bits(day_tens);
            w.du().bits(day_units);
            w.mt().bit(month_tens > 0);
            w.mu().bits(month_units);
            w.yt().bits(year_tens);
            w.yu().bits(year_units)
        });

        self.rtc.tr.write(|w| {
            w.ht().bits(hour_tens);
            w.hu().bits(hour_units);
            w.mnt().bits(minutes_tens);
            w.mnu().bits(minutes_units);
            w.st().bits(second_tens);
            w.su().bits(second_units);
            w.pm().clear_bit()
        });

        Ok(())
    }

    fn datetime(&mut self) -> Result<NaiveDateTime, Self::Error> {
        self.set_24h_fmt();

        let day = self.day()?;
        let month = self.month()?;
        let year = self.year()?;

        let seconds = self.seconds()?;
        let minutes = self.minutes()?;
        let hours = hours_to_u8(self.hours()?)?;

<<<<<<< HEAD
        Ok(
            NaiveDate::from_ymd_opt(year.into(), month.into(), day.into())
                .unwrap()
                .and_hms_opt(hours.into(), minutes.into(), seconds.into())
                .unwrap(),
        )
=======
        NaiveDate::from_ymd_opt(year.into(), month.into(), day.into())
            .ok_or(Error::InvalidRtcData)?
            .and_hms_opt(hours.into(), minutes.into(), seconds.into())
            .ok_or(Error::InvalidRtcData)
>>>>>>> ffe912dd
    }
}

impl Rtcc for Rtc {
    /// Set time using `NaiveTime` (ISO 8601 time without timezone)
    ///
    /// Hour format is 24h
    fn set_time(&mut self, time: &NaiveTime) -> Result<(), Self::Error> {
        self.set_24h_fmt();
        let (hour_tens, hour_units) = bcd2_encode(time.hour())?;
        let (minutes_tens, minutes_units) = bcd2_encode(time.minute())?;
        let (seconds_tens, seconds_units) = bcd2_encode(time.second())?;
        self.rtc.tr.write(|w| {
            w.ht().bits(hour_tens);
            w.hu().bits(hour_units);
            w.mnt().bits(minutes_tens);
            w.mnu().bits(minutes_units);
            w.st().bits(seconds_tens);
            w.su().bits(seconds_units);
            w.pm().clear_bit()
        });

        Ok(())
    }

    fn set_seconds(&mut self, seconds: u8) -> Result<(), Self::Error> {
        if seconds > 59 {
            return Err(Error::InvalidInputData);
        }
        let (seconds_tens, seconds_units) = bcd2_encode(u32::from(seconds))?;
        self.modify(|rtc| {
            rtc.tr
                .modify(|_, w| w.st().bits(seconds_tens).su().bits(seconds_units));
        });

        Ok(())
    }

    fn set_minutes(&mut self, minutes: u8) -> Result<(), Self::Error> {
        if minutes > 59 {
            return Err(Error::InvalidInputData);
        }
        let (minutes_tens, minutes_units) = bcd2_encode(u32::from(minutes))?;
        self.modify(|rtc| {
            rtc.tr
                .modify(|_, w| w.mnt().bits(minutes_tens).mnu().bits(minutes_units));
        });

        Ok(())
    }

    fn set_hours(&mut self, hours: Hours) -> Result<(), Self::Error> {
        let (hour_tens, hour_units) = hours_to_register(hours)?;
        match hours {
            Hours::H24(_) => self.set_24h_fmt(),
            Hours::AM(_) | Hours::PM(_) => self.set_12h_fmt(),
        }

        self.rtc
            .tr
            .modify(|_, w| w.ht().bits(hour_tens).hu().bits(hour_units));

        Ok(())
    }

    fn set_weekday(&mut self, weekday: u8) -> Result<(), Self::Error> {
        if !(1..=7).contains(&weekday) {
            return Err(Error::InvalidInputData);
        }
        // SAFETY: check above ensures, that the weekday number is in the valid range (0x01 - 0x07)
        self.modify(|rtc| rtc.dr.modify(|_, w| unsafe { w.wdu().bits(weekday) }));

        Ok(())
    }

    fn set_day(&mut self, day: u8) -> Result<(), Self::Error> {
        if !(1..=31).contains(&day) {
            return Err(Error::InvalidInputData);
        }
        let (day_tens, day_units) = bcd2_encode(u32::from(day))?;
        self.modify(|rtc| {
            rtc.dr
                .modify(|_, w| w.dt().bits(day_tens).du().bits(day_units));
        });

        Ok(())
    }

    fn set_month(&mut self, month: u8) -> Result<(), Self::Error> {
        if !(1..=12).contains(&month) {
            return Err(Error::InvalidInputData);
        }
        let (month_tens, month_units) = bcd2_encode(u32::from(month))?;
        self.modify(|rtc| {
            rtc.dr
                .modify(|_, w| w.mt().bit(month_tens > 0).mu().bits(month_units));
        });

        Ok(())
    }

    fn set_year(&mut self, year: u16) -> Result<(), Self::Error> {
        if !(1970..=2038).contains(&year) {
            return Err(Error::InvalidInputData);
        }
        let (year_tens, yu) = bcd2_encode(u32::from(year))?;
        self.modify(|rtc| rtc.dr.modify(|_, w| w.yt().bits(year_tens).yu().bits(yu)));

        Ok(())
    }

    /// Set the date using `NaiveDate` (ISO 8601 calendar date without timezone).
    /// `WeekDay` is set using the `set_weekday` method
    fn set_date(&mut self, date: &NaiveDate) -> Result<(), Self::Error> {
        let (year_tens, yu) =
            bcd2_encode(u32::try_from(date.year() - 1970).map_err(|_| Error::InvalidInputData)?)?;
        let (month_tens, month_units) = bcd2_encode(date.month())?;
        let (day_tens, day_units) = bcd2_encode(date.day())?;

        self.rtc.dr.write(|w| {
            w.dt().bits(day_tens);
            w.du().bits(day_units);
            w.mt().bit(month_tens > 0);
            w.mu().bits(month_units);
            w.yt().bits(year_tens);
            w.yu().bits(yu)
        });

        Ok(())
    }

    fn seconds(&mut self) -> Result<u8, Self::Error> {
        let tr = self.rtc.tr.read();
        let seconds = bcd2_decode(tr.st().bits(), tr.su().bits());
        u8::try_from(seconds).map_err(|_| Error::InvalidRtcData)
    }

    fn minutes(&mut self) -> Result<u8, Self::Error> {
        let tr = self.rtc.tr.read();
        let minutes = bcd2_decode(tr.mnt().bits(), tr.mnu().bits());
        u8::try_from(minutes).map_err(|_| Error::InvalidRtcData)
    }

    fn hours(&mut self) -> Result<Hours, Self::Error> {
        let tr = self.rtc.tr.read();
        let hours = bcd2_decode(tr.ht().bits(), tr.hu().bits());
        let hours = u8::try_from(hours).map_err(|_| Error::InvalidRtcData)?;
        if self.is_24h_fmt() {
            return Ok(Hours::H24(hours));
        }
        if !tr.pm().bit() {
            return Ok(Hours::AM(hours));
        }
        Ok(Hours::PM(hours))
    }

    fn time(&mut self) -> Result<NaiveTime, Self::Error> {
        self.set_24h_fmt();
        let seconds = self.seconds()?;
        let minutes = self.minutes()?;
        let hours = hours_to_u8(self.hours()?)?;

<<<<<<< HEAD
        Ok(NaiveTime::from_hms_opt(hours.into(), minutes.into(), seconds.into()).unwrap())
=======
        NaiveTime::from_hms_opt(hours.into(), minutes.into(), seconds.into())
            .ok_or(Error::InvalidRtcData)
>>>>>>> ffe912dd
    }

    fn weekday(&mut self) -> Result<u8, Self::Error> {
        let dr = self.rtc.dr.read();
        let weekday = bcd2_decode(dr.wdu().bits(), 0x00);
        u8::try_from(weekday).map_err(|_| Error::InvalidRtcData)
    }

    fn day(&mut self) -> Result<u8, Self::Error> {
        let dr = self.rtc.dr.read();
        let day = bcd2_decode(dr.dt().bits(), dr.du().bits());
        u8::try_from(day).map_err(|_| Error::InvalidRtcData)
    }

    fn month(&mut self) -> Result<u8, Self::Error> {
        let dr = self.rtc.dr.read();
<<<<<<< HEAD
        let mt = u8::from(dr.mt().bit());
        let month = bcd2_decode(mt, dr.mu().bits());
        Ok(month as u8)
=======
        let month_tens = u8::from(dr.mt().bit());
        let month = bcd2_decode(month_tens, dr.mu().bits());
        u8::try_from(month).map_err(|_| Error::InvalidRtcData)
>>>>>>> ffe912dd
    }

    fn year(&mut self) -> Result<u16, Self::Error> {
        let dr = self.rtc.dr.read();
        let year = bcd2_decode(dr.yt().bits(), dr.yu().bits());
        u16::try_from(year).map_err(|_| Error::InvalidRtcData)
    }

    fn date(&mut self) -> Result<NaiveDate, Self::Error> {
        let day = self.day()?;
        let month = self.month()?;
        let year = self.year()?;

<<<<<<< HEAD
        Ok(NaiveDate::from_ymd_opt(year.into(), month.into(), day.into()).unwrap())
=======
        NaiveDate::from_ymd_opt(year.into(), month.into(), day.into()).ok_or(Error::InvalidRtcData)
>>>>>>> ffe912dd
    }
}

// Two 32-bit registers (RTC_TR and RTC_DR) contain the seconds, minutes, hours (12- or 24-hour format), day (day
// of week), date (day of month), month, and year, expressed in binary coded decimal format
// (BCD). The sub-seconds value is also available in binary format.
//
// The following helper functions encode into BCD format from integer and
// decode to an integer from a BCD value respectively.
fn bcd2_encode(word: u32) -> Result<(u8, u8), Error> {
    let l = match (word / 10).try_into() {
        Ok(v) => v,
        Err(_) => {
            return Err(Error::InvalidRtcData);
        }
    };
    let r = match (word % 10).try_into() {
        Ok(v) => v,
        Err(_) => {
            return Err(Error::InvalidRtcData);
        }
    };

    Ok((l, r))
}

fn bcd2_decode(fst: u8, snd: u8) -> u32 {
    u32::from(fst) * 10 + u32::from(snd)
}

fn hours_to_register(hours: Hours) -> Result<(u8, u8), Error> {
    match hours {
        Hours::H24(h) => Ok(bcd2_encode(u32::from(h)))?,
        Hours::AM(h) => Ok(bcd2_encode(u32::from(h - 1)))?,
        Hours::PM(h) => Ok(bcd2_encode(u32::from(h + 11)))?,
    }
}

fn hours_to_u8(hours: Hours) -> Result<u8, Error> {
    if let Hours::H24(h) = hours {
        Ok(h)
    } else {
        Err(Error::InvalidInputData)
    }
}

/// Enable the low frequency external oscillator. This is the only mode currently
/// supported, to avoid exposing the `CR` and `CRS` registers.
fn enable_lse(bdcr: &mut BDCR, bypass: bool) {
    bdcr.bdcr()
        .modify(|_, w| w.lseon().set_bit().lsebyp().bit(bypass));
    while bdcr.bdcr().read().lserdy().bit_is_clear() {}
}

fn unlock(apb1: &mut APB1, pwr: &mut PWR) {
    // Enable the backup interface by setting PWREN
    PWR::enable(apb1);
    pwr.cr.modify(|_, w| {
        w
            // Enable access to the backup registers
            .dbp()
            .set_bit()
    });

    while pwr.cr.read().dbp().bit_is_clear() {}
}

fn enable(bdcr: &mut BDCR) {
    bdcr.bdcr().modify(|_, w| w.bdrst().enabled());
    bdcr.bdcr().modify(|_, w| {
        w.rtcsel().lse();
        w.rtcen().enabled();
        w.bdrst().disabled()
    });
}<|MERGE_RESOLUTION|>--- conflicted
+++ resolved
@@ -180,19 +180,10 @@
         let minutes = self.minutes()?;
         let hours = hours_to_u8(self.hours()?)?;
 
-<<<<<<< HEAD
-        Ok(
-            NaiveDate::from_ymd_opt(year.into(), month.into(), day.into())
-                .unwrap()
-                .and_hms_opt(hours.into(), minutes.into(), seconds.into())
-                .unwrap(),
-        )
-=======
         NaiveDate::from_ymd_opt(year.into(), month.into(), day.into())
             .ok_or(Error::InvalidRtcData)?
             .and_hms_opt(hours.into(), minutes.into(), seconds.into())
             .ok_or(Error::InvalidRtcData)
->>>>>>> ffe912dd
     }
 }
 
@@ -355,12 +346,8 @@
         let minutes = self.minutes()?;
         let hours = hours_to_u8(self.hours()?)?;
 
-<<<<<<< HEAD
-        Ok(NaiveTime::from_hms_opt(hours.into(), minutes.into(), seconds.into()).unwrap())
-=======
         NaiveTime::from_hms_opt(hours.into(), minutes.into(), seconds.into())
             .ok_or(Error::InvalidRtcData)
->>>>>>> ffe912dd
     }
 
     fn weekday(&mut self) -> Result<u8, Self::Error> {
@@ -377,15 +364,9 @@
 
     fn month(&mut self) -> Result<u8, Self::Error> {
         let dr = self.rtc.dr.read();
-<<<<<<< HEAD
-        let mt = u8::from(dr.mt().bit());
-        let month = bcd2_decode(mt, dr.mu().bits());
-        Ok(month as u8)
-=======
         let month_tens = u8::from(dr.mt().bit());
         let month = bcd2_decode(month_tens, dr.mu().bits());
         u8::try_from(month).map_err(|_| Error::InvalidRtcData)
->>>>>>> ffe912dd
     }
 
     fn year(&mut self) -> Result<u16, Self::Error> {
@@ -399,11 +380,7 @@
         let month = self.month()?;
         let year = self.year()?;
 
-<<<<<<< HEAD
-        Ok(NaiveDate::from_ymd_opt(year.into(), month.into(), day.into()).unwrap())
-=======
         NaiveDate::from_ymd_opt(year.into(), month.into(), day.into()).ok_or(Error::InvalidRtcData)
->>>>>>> ffe912dd
     }
 }
 
